# Observability Stack Overview

## Overview

The OpenShift AI Observability Summarizer includes a comprehensive observability stack that
provides distributed tracing capabilities for monitoring AI applications and OpenShift workloads.

This document provides a complete overview of the observability components, their relationships, and how they work together.

## Architecture

```
┌─────────────────────────────────────────────────────────────────┐
│                        Observability Stack                      │
├─────────────────────────────────────────────────────────────────┤
│  Application Namespace (e.g., test)                             │
│  ┌─────────────────┐  ┌─────────────────┐  ┌─────────────────┐  │
│  │   Python Apps   │  │   Python Apps   │  │   Python Apps   │  │
│  │      (ui)       │  │  (mcp-server)   │  │   (alerting)    │  │
│  │                 │  │                 │  │                 │  │
│  │  ┌───────────┐  │  │  ┌───────────┐  │  │  ┌───────────┐  │  │
│  │  │OTEL Init  │  │  │  │OTEL Init  │  │  │  │OTEL Init  │  │  │
│  │  │Container  │  │  │  │Container  │  │  │  │Container  │  │  │
│  └──┴───────────┴──┴──┴──┴───────────┴──┴──┴──┴───────────┴──┴──┘
│           │                    │                    │           │
│           └────────────────────┼────────────────────┘           │
│                                │                                │
│                                ▼                                │
│  ┌─────────────────────────────────────────────────────────────┐│
│  │              OpenTelemetry Collector                        ││
│  │  (otel-collector-collector.observability-hub.svc)           ││
│  └─────────────────────────────────────────────────────────────┘│
│                                │                                │
│                                ▼                                │
│  ┌─────────────────────────────────────────────────────────────┐│
│  │                    TempoStack                               ││
│  │  (tempo-tempostack-gateway.observability-hub.svc)           ││
│  └─────────────────────────────────────────────────────────────┘│
│                                │                                │
│                                ▼                                │
│  ┌─────────────────────────────────────────────────────────────┐│
│  │                      MinIO                                  ││
│  │  (minio-observability-storage.observability-hub.svc)        ││
│  └─────────────────────────────────────────────────────────────┘│
└─────────────────────────────────────────────────────────────────┘
```

## Operator Requirements

The observability stack depends on three OpenShift operators that must be installed before deploying the stack. These operators are cluster-scoped and managed by the OpenShift Operator Lifecycle Manager (OLM).

### 1. **Cluster Observability Operator**
- **Purpose**: Provides core observability capabilities and monitoring primitives
- **Operator Name**: `cluster-observability-operator`
- **Namespace**: `openshift-cluster-observability-operator`
- **CRDs Provided**:
  - `monitoring.rhobs/*`: Monitoring configurations
  - `perses.dev/*`: Perses dashboard definitions
  - `observability.openshift.io/*`: UIPlugin for OpenShift Console integration
- **Channel**: `stable`
- **Source**: `redhat-operators`
- **Configuration**: `scripts/operators/cluster-observability.yaml`

### 2. **Red Hat build of OpenTelemetry Operator**
- **Purpose**: Manages OpenTelemetry Collector and auto-instrumentation resources
- **Operator Name**: `opentelemetry-product`
- **Namespace**: `openshift-opentelemetry-operator`
- **CRDs Provided**:
  - `opentelemetrycollectors.opentelemetry.io`: Collector deployments
  - `instrumentations.opentelemetry.io`: Auto-instrumentation configs
- **Channel**: `stable`
- **Source**: `redhat-operators`
- **Version**: v0.135.0+ (supports new configuration format)
- **Configuration**: `scripts/operators/opentelemetry.yaml`

### 3. **Tempo Operator**
- **Purpose**: Manages TempoStack distributed tracing backend
- **Operator Name**: `tempo-product`
- **Namespace**: `openshift-tempo-operator`
- **CRDs Provided**:
  - `tempostacks.tempo.grafana.com`: Tempo deployments
  - `tempomonolithics.tempo.grafana.com`: Single-instance Tempo
- **Channel**: `stable`
- **Source**: `redhat-operators`
- **Version**: v0.18.0+ (supports OTLP endpoints, Jaeger Query API removed)
- **Configuration**: `scripts/operators/tempo.yaml`

### Operator Installation Workflow

The operator installation process includes robust validation to ensure operators are fully ready before proceeding:

1. **Subscription Creation**: Operator subscription is created in the target namespace
2. **CSV Wait**: Waits up to 10 minutes for ClusterServiceVersion (CSV) to reach "Succeeded" phase
3. **CRD Validation**: Waits up to 5 minutes for all expected CRDs to be created
4. **Readiness Confirmation**: Only proceeds when operators are fully functional

This three-phase validation prevents race conditions where resources are created before CRDs exist.

### Manual Operator Management

```bash
# Install all three operators (automatically installed with 'make install')
make install-operators

# Check operator status
make check-operators

# Uninstall individual operators
make uninstall-cluster-observability-operator
make uninstall-opentelemetry-operator
make uninstall-tempo-operator

# Uninstall all operators (requires confirmation)
make uninstall-operators UNINSTALL_OPERATORS=true
```

**Important Notes**:
- Operators are cluster-scoped and shared across all namespaces
- Uninstalling operators will delete all associated CRDs and custom resources
- The `UNINSTALL_OPERATORS=true` flag is required to prevent accidental removal
- Operators are automatically installed during `make install`
- Operators are NOT automatically removed during `make uninstall` (requires explicit flag)

## Components

### 1. **MinIO Object Storage**
- **Purpose**: S3-compatible object storage for trace data and log data persistence
- **Namespace**: `observability-hub`
- **Service**: `minio-observability-storage`
- **Features**:
  - StatefulSet deployment with persistent storage
  - Dynamic multi-bucket creation (tempo, loki)
  - S3-compatible API for Tempo integration
  - Automatic security context assignment (OpenShift SCC compliant)
- **Configuration**: `deploy/helm/minio/`

### 2. **TempoStack (Distributed Tracing Backend)**
- **Purpose**: Multitenant trace storage and analysis (managed by Tempo Operator)
- **Namespace**: `observability-hub`
- **Components**:
  - `tempo-tempostack-gateway`: Query API endpoint
  - `tempo-tempostack-distributor`: Trace distribution and OTLP ingestion (port 4318)
  - `tempo-tempostack-ingester`: Trace storage
  - `tempo-tempostack-querier`: Trace querying
  - `tempo-tempostack-query-frontend`: Query optimization
  - `tempo-tempostack-compactor`: Trace compaction
- **Configuration**: `deploy/helm/observability/tempo/`
- **Version Compatibility**: v0.18.0+ (OTLP native, Jaeger Query API removed)

### 3. **OpenTelemetry Collector**
- **Purpose**: Collects, processes, and forwards traces to Tempo (managed by OpenTelemetry Operator)
- **Namespace**: `observability-hub`
- **Service**: `otel-collector-collector`
- **Features**:
  - Receives traces from instrumented applications
  - Processes and enriches trace data
  - Forwards traces to Tempo distributor via OTLP/HTTP on port 4318
  - mTLS encryption using OpenShift service CA
- **Configuration**: `deploy/helm/observability/otel-collector/`

### 4. **OpenTelemetry Auto-Instrumentation**
- **Purpose**: Automatic Python application tracing (managed by OpenTelemetry Operator)
- **Namespace**: Application namespace (e.g., `test`)
- **Components**:
  - `Instrumentation` resource: Defines instrumentation configuration
  - Init containers: Inject OpenTelemetry libraries
  - Environment variables: Configure tracing behavior
- **Configuration**: `deploy/helm/observability/otel-collector/scripts/instrumentation.yaml`

### 5. **OpenShift Console UIPlugin**
- **Purpose**: Enables "Observe → Traces" menu in OpenShift Console (requires Cluster Observability Operator)
- **Namespace**: `observability-hub`
- **Resource Type**: `UIPlugin` (observability.openshift.io/v1alpha1)
- **Features**:
  - Native OpenShift Console integration
  - Trace search and visualization
  - 30-second query timeout
- **Configuration**: `deploy/helm/observability/tempo/templates/uiplugin.yaml`

## Data Flow

### 1. **Operator Setup** (One-time, cluster-wide)
   - Install Cluster Observability Operator (provides UIPlugin CRD)
   - Install OpenTelemetry Operator (provides Collector and Instrumentation CRDs)
   - Install Tempo Operator (provides TempoStack CRD)
   - Wait for CSVs to reach "Succeeded" phase
   - Validate all CRDs are created

### 2. **Infrastructure Deployment** (Per observability-hub namespace)
   - Deploy MinIO for persistent trace storage
   - Deploy TempoStack (creates distributor, ingester, querier, etc.)
   - Deploy OpenTelemetry Collector (configured to forward to Tempo distributor)
   - Deploy UIPlugin resource (enables "Observe → Traces" menu)

### 3. **Application Instrumentation** (Per application namespace)
   - Apply Instrumentation resource to application namespace
   - Annotate namespace with `instrumentation.opentelemetry.io/inject-python=true`
   - Application pods start with OpenTelemetry init containers
   - Init containers inject tracing libraries and environment variables
   - Applications begin generating traces automatically

### 4. **Trace Generation** (Runtime)
   - Applications generate traces for HTTP requests, database calls, etc.
   - Traces include spans with timing, metadata, and context information
   - Traces are sent to OpenTelemetry Collector via OTLP/HTTP protocol

### 5. **Trace Processing** (Runtime)
   - OpenTelemetry Collector receives traces on port 4318
   - Collector processes and enriches trace data
   - Collector forwards traces to Tempo distributor via OTLP/HTTP with mTLS

### 6. **Trace Storage** (Runtime)
   - Tempo distributor receives traces and distributes them
   - Tempo ingester stores traces in MinIO object storage
   - Tempo compactor optimizes storage and removes old traces

### 7. **Trace Querying** (User-initiated)
   - Tempo querier provides trace search and retrieval
   - Tempo query frontend optimizes complex queries
   - Traces viewed via OpenShift Console ("Observe → Traces") or Grafana

## Installation Order

The observability stack must be installed in the correct order to ensure proper functionality:

```bash
# 1. Install required operators (cluster-scoped, one-time setup)
make install-operators

# 2. Install MinIO storage backend
make install-minio

# 3. Install TempoStack and OpenTelemetry Collector
make install-observability

# 4. Setup auto-instrumentation for application namespace
make setup-tracing NAMESPACE=your-namespace

# 5. Enable OpenShift Console "Observe → Traces" menu
make enable-tracing-ui

# Or install everything at once (recommended)
# This includes operators, MinIO, observability components, and tracing setup
make install NAMESPACE=your-namespace LLM=llama-3-2-3b-instruct
```

**Notes**:
- `make install` automatically includes `install-operators` and `install-observability-stack`
- Operators only need to be installed once per cluster
- MinIO, TempoStack, and OpenTelemetry Collector are shared across application namespaces
- Each application namespace needs its own `setup-tracing` configuration

## Configuration

### Environment Variables

Applications receive these OpenTelemetry environment variables:

```yaml
- name: OTEL_SERVICE_NAME
  value: <service-name>  # ui, mcp-server, alerting
- name: OTEL_EXPORTER_OTLP_ENDPOINT
  value: http://otel-collector-collector.observability-hub.svc.cluster.local:4318
- name: OTEL_TRACES_EXPORTER
  value: otlp
- name: OTEL_PYTHON_PLATFORM
  value: glibc
- name: PYTHONPATH
  value: /otel-auto-instrumentation-python/opentelemetry/instrumentation/auto_instrumentation:/otel-auto-instrumentation-python
```

### Service Endpoints

- **OpenTelemetry Collector**: `http://otel-collector-collector.observability-hub.svc.cluster.local:4318`
- **Tempo Distributor** (OTLP ingestion): `https://tempo-tempostack-distributor.observability-hub.svc.cluster.local:4318`
- **Tempo Gateway** (Query API): `http://tempo-tempostack-gateway.observability-hub.svc.cluster.local:3200`
- **MinIO**: `http://minio-observability-storage.observability-hub.svc.cluster.local:9000`

**Important**: Since Tempo Operator v0.18.0, the Jaeger Query API has been removed. Traces must be ingested via OTLP endpoints only. The OpenTelemetry Collector forwards traces directly to the Tempo distributor endpoint using OTLP/HTTP with mTLS encryption.

## Verification

### Check Operator Installation

```bash
# Check all operator status
make check-operators

# Check individual operator CSVs
oc get csv -n openshift-cluster-observability-operator
oc get csv -n openshift-opentelemetry-operator
oc get csv -n openshift-tempo-operator

# Verify CRDs are installed
oc get crd | grep -E "tempo.grafana.com|opentelemetry.io|observability.openshift.io"
```

### Check Installation Status

```bash
# Check all observability components
oc get pods -n observability-hub

# Check instrumentation in application namespace
oc get instrumentation -n your-namespace
oc get namespace your-namespace -o yaml | grep instrumentation

# Check application pods have init containers
oc get pod <pod-name> -n your-namespace -o yaml | grep -A 20 "initContainers:"
```

### Verify Trace Generation

```bash
# Check OpenTelemetry Collector logs
oc logs -n observability-hub deployment/otel-collector-collector --tail=20

# Look for trace processing indicators:
# - "spans": X - Shows traces being processed
# - "resource spans": 1 - Shows trace resources being created

# Check Tempo gateway logs
oc logs -n observability-hub deployment/tempo-tempostack-gateway --tail=20

# Look for successful trace ingestion:
# - status=200 - Traces successfully stored
# - status=502 - Connection issues (needs troubleshooting)
```

### View Traces

1. **OpenShift Console**:
   - Navigate to **Observe > Traces**
   - Search for traces by service name or time range

2. **Grafana** (if available):
   - Configure Tempo as data source
   - Use trace ID or service name to search traces

<<<<<<< HEAD
## Tempo Operator v0.18.0 Upgrade

The observability stack has been updated to use Tempo Operator v0.18.0, which includes breaking changes:

### Breaking Changes
- **Jaeger Query API Removed**: Tempo no longer supports Jaeger Query endpoints
- **OTLP Only**: All trace ingestion must use native OTLP endpoints
- **Endpoint Change**: OpenTelemetry Collector now forwards to Tempo distributor (port 4318) instead of gateway

### Migration Impact
- **OpenTelemetry Collector Configuration**: Updated to use `tempo-tempostack-distributor:4318` endpoint
- **mTLS Encryption**: All trace traffic now uses mTLS with OpenShift service CA certificates
- **UIPlugin Restored**: OpenShift Console "Observe → Traces" menu functionality restored
- **No Application Changes**: Applications continue using OTLP without modification

### Verification After Upgrade
```bash
# Check Tempo distributor is receiving traces
oc logs -n observability-hub deployment/tempo-tempostack-distributor --tail=20

# Verify OTel Collector is forwarding to distributor
oc logs -n observability-hub deployment/otel-collector-collector --tail=20 | grep distributor

# Check for successful trace ingestion (status=200)
oc logs -n observability-hub deployment/tempo-tempostack-distributor | grep "POST /otlp/v1/traces"
```

## Updating Shared Observability Infrastructure

The observability infrastructure (OpenTelemetry collector, Tempo, MinIO) is deployed
to the `observability-hub` namespace and shared by all application namespaces
=======
## Updating Shared Observability Infrastructure

The observability infrastructure (OpenTelemetry collector, Tempo, MinIO) is deployed 
to the `observability-hub` namespace and shared by all application namespaces 
>>>>>>> f1ba13a8
(main, dev, etc.).

### Important Notes:
- Deploying to application namespaces (main, dev) does NOT update observability-hub
- The Makefile skips reinstalling observability components if already present
- Manual patches to CRs will be overwritten by Helm operations
- Always update via Helm to ensure changes persist
<<<<<<< HEAD
- Operators are cluster-scoped and shared across all namespaces
=======
>>>>>>> f1ba13a8

### To Update Observability Components:
1. Make changes to Helm charts in `deploy/helm/observability/`
2. Run: `helm upgrade <component> ./deploy/helm/observability/<component> --namespace observability-hub`
3. Verify the update was successful

### Force Updating Observability Infrastructure:
```bash
# Force upgrade all observability components
make upgrade-observability

# Check for configuration drift
make check-observability-drift
```

### Configuration Drift Detection

The `check-observability-drift` target provides detailed analysis of observability components:

- **OpenTelemetry Collector**: Checks for deprecated configuration fields that cause crashes with operator 0.135.0+
- **TempoStack**: Verifies installation and revision status
- **OpenTelemetry Operator**: Validates compatibility and configuration format

Example output:
```
→ Checking for configuration drift in observability-hub namespace

  🔍 Checking OpenTelemetry Collector...
  📊 OpenTelemetry Collector: Revision observability-hub
  ✅ OpenTelemetry Collector: Configuration is up-to-date

  🔍 Checking TempoStack...
  📊 TempoStack: Revision observability-hub
  ✅ TempoStack: Configuration is up-to-date

  🔍 Checking OpenTelemetry operator compatibility...
  📊 OpenTelemetry Operator: 0.135.0-1
  ✅ OpenTelemetry Operator: Configuration is compatible
     → No deprecated 'address' field found in telemetry config

✅ No configuration drift detected
💡 All observability components are up-to-date
```

## Troubleshooting

### Common Issues

1. **Operator installation fails or hangs**:
   - Check CSV status: `oc get csv -n <operator-namespace>`
   - Look for CSV phase: "Succeeded" is expected, "Installing" or "Failed" indicates issues
   - Check operator pod logs: `oc logs -n <operator-namespace> deployment/<operator-name>`
   - Verify CRDs are created: `oc get crd | grep <crd-pattern>`

2. **"Resource mapping not found" for Instrumentation or TempoStack**:
   - This indicates operators are not fully ready
   - Wait for CSV to reach "Succeeded" phase
   - Verify CRDs exist: `oc get crd instrumentations.opentelemetry.io`
   - The installation process automatically waits for operator readiness

3. **No traces appearing**:
   - Check if instrumentation is applied: `oc get instrumentation -n your-namespace`
   - Verify namespace annotation: `oc get namespace your-namespace -o yaml | grep instrumentation`
   - Restart application deployments to pick up instrumentation
   - Check OpenTelemetry Collector logs for trace receipt

4. **Tempo distributor connection errors**:
   - Check OpenTelemetry Collector is running: `oc get pods -n observability-hub | grep otel-collector`
   - Verify Tempo distributor is available: `oc get pods -n observability-hub | grep tempo-tempostack-distributor`
   - Check service connectivity: `oc get svc -n observability-hub | grep tempo-tempostack-distributor`
   - Verify mTLS certificates are mounted correctly

5. **Applications not instrumented**:
   - Ensure OpenTelemetry Operator is installed and ready
   - Ensure instrumentation is applied before application deployment
   - Check init containers are present in pod spec
   - Verify environment variables are set correctly
   - Check for operator errors: `oc get events -n your-namespace | grep Instrumentation`

6. **"Observe → Traces" menu not appearing in OpenShift Console**:
   - Verify UIPlugin is deployed: `oc get uiplugin -n observability-hub`
   - Check Cluster Observability Operator is installed
   - Enable the console plugin: `make enable-tracing-ui`
   - Verify console plugin is enabled: `oc get console.operator.openshift.io cluster -o jsonpath='{.spec.plugins}'`

### Debug Commands

```bash
# Check all observability components
oc get all -n observability-hub

# Check instrumentation status
oc get instrumentation -n your-namespace

# Check application pod configuration
oc get pod <pod-name> -n your-namespace -o yaml | grep -A 10 -B 5 "OTEL_"

# Check OpenTelemetry Collector logs
oc logs -n observability-hub deployment/otel-collector-collector --tail=50

# Check Tempo components
oc get pods -n observability-hub | grep tempo
oc logs -n observability-hub deployment/tempo-tempostack-gateway --tail=20
```

## Makefile Targets

### Complete Stack Management
- `make install NAMESPACE=ns LLM=model-name` - Install complete stack (operators + observability + application)
- `make uninstall NAMESPACE=ns` - Uninstall application and namespace-scoped resources (protected uninstall)
- `make uninstall NAMESPACE=ns UNINSTALL_OBSERVABILITY=true UNINSTALL_OPERATORS=true` - Full uninstall including shared resources

### Operator Management
- `make install-operators` - Install all three operators (cluster-scoped, one-time)
- `make check-operators` - Check status of all operators
- `make install-cluster-observability-operator` - Install Cluster Observability Operator only
- `make install-opentelemetry-operator` - Install OpenTelemetry Operator only
- `make install-tempo-operator` - Install Tempo Operator only
- `make uninstall-operators UNINSTALL_OPERATORS=true` - Uninstall all operators (requires flag)
- `make uninstall-cluster-observability-operator` - Uninstall Cluster Observability Operator only
- `make uninstall-opentelemetry-operator` - Uninstall OpenTelemetry Operator only
- `make uninstall-tempo-operator` - Uninstall Tempo Operator only

### Observability Stack Management
- `make install-observability-stack NAMESPACE=ns` - Install MinIO + TempoStack + OTEL + tracing
- `make uninstall-observability-stack NAMESPACE=ns UNINSTALL_OBSERVABILITY=true` - Uninstall observability stack (requires flag)

### Individual Component Management
- `make install-minio` - Install MinIO storage only
- `make uninstall-minio` - Uninstall MinIO storage only
- `make install-observability` - Install TempoStack + OTEL only
- `make uninstall-observability` - Uninstall TempoStack + OTEL only
- `make setup-tracing NAMESPACE=ns` - Enable auto-instrumentation
- `make remove-tracing NAMESPACE=ns` - Disable auto-instrumentation
- `make enable-tracing-ui` - Enable "Observe → Traces" console menu
- `make disable-tracing-ui` - Disable "Observe → Traces" console menu

### Observability Infrastructure Management
- `make upgrade-observability` - Force upgrade observability components (bypasses "already installed" checks)
- `make check-observability-drift` - Check for configuration drift and compatibility issues

### Shell Scripts
- `scripts/operator-manager.sh` - Operator lifecycle management (install/uninstall/check with CSV and CRD validation)
- `scripts/check-observability-drift.sh` - Standalone script for drift detection (can be run independently)

### Observability Infrastructure Management
- `make upgrade-observability` - Force upgrade observability components (bypasses "already installed" checks)
- `make check-observability-drift` - Check for configuration drift and compatibility issues

### Shell Scripts
- `scripts/check-observability-drift.sh` - Standalone script for drift detection (can be run independently)

## Benefits

1. **Automated Operator Management**: Operators are automatically installed with CSV and CRD validation
2. **Automatic Instrumentation**: No code changes required for basic tracing
3. **Comprehensive Coverage**: Traces all Python applications in the namespace
4. **Centralized Storage**: All traces stored in MinIO with Tempo for querying
5. **OpenShift Integration**: Native integration with OpenShift console ("Observe → Traces" menu)
6. **Scalable Architecture**: Supports multiple namespaces and applications
7. **Protected Uninstall**: Conditional flags prevent accidental removal of shared resources
8. **Easy Management**: Simple Makefile targets for installation and management
9. **Version Compatibility**: Tempo v0.18.0+ with OTLP endpoints and mTLS encryption
10. **Robust Validation**: Three-phase operator readiness checks prevent race conditions

## References

- [OpenTelemetry Operator Documentation](https://github.com/open-telemetry/opentelemetry-operator)
- [Tempo Documentation](https://grafana.com/docs/tempo/)
- [OpenTelemetry Python Auto-instrumentation](https://opentelemetry.io/docs/instrumentation/python/automatic/)<|MERGE_RESOLUTION|>--- conflicted
+++ resolved
@@ -45,82 +45,6 @@
 └─────────────────────────────────────────────────────────────────┘
 ```
 
-## Operator Requirements
-
-The observability stack depends on three OpenShift operators that must be installed before deploying the stack. These operators are cluster-scoped and managed by the OpenShift Operator Lifecycle Manager (OLM).
-
-### 1. **Cluster Observability Operator**
-- **Purpose**: Provides core observability capabilities and monitoring primitives
-- **Operator Name**: `cluster-observability-operator`
-- **Namespace**: `openshift-cluster-observability-operator`
-- **CRDs Provided**:
-  - `monitoring.rhobs/*`: Monitoring configurations
-  - `perses.dev/*`: Perses dashboard definitions
-  - `observability.openshift.io/*`: UIPlugin for OpenShift Console integration
-- **Channel**: `stable`
-- **Source**: `redhat-operators`
-- **Configuration**: `scripts/operators/cluster-observability.yaml`
-
-### 2. **Red Hat build of OpenTelemetry Operator**
-- **Purpose**: Manages OpenTelemetry Collector and auto-instrumentation resources
-- **Operator Name**: `opentelemetry-product`
-- **Namespace**: `openshift-opentelemetry-operator`
-- **CRDs Provided**:
-  - `opentelemetrycollectors.opentelemetry.io`: Collector deployments
-  - `instrumentations.opentelemetry.io`: Auto-instrumentation configs
-- **Channel**: `stable`
-- **Source**: `redhat-operators`
-- **Version**: v0.135.0+ (supports new configuration format)
-- **Configuration**: `scripts/operators/opentelemetry.yaml`
-
-### 3. **Tempo Operator**
-- **Purpose**: Manages TempoStack distributed tracing backend
-- **Operator Name**: `tempo-product`
-- **Namespace**: `openshift-tempo-operator`
-- **CRDs Provided**:
-  - `tempostacks.tempo.grafana.com`: Tempo deployments
-  - `tempomonolithics.tempo.grafana.com`: Single-instance Tempo
-- **Channel**: `stable`
-- **Source**: `redhat-operators`
-- **Version**: v0.18.0+ (supports OTLP endpoints, Jaeger Query API removed)
-- **Configuration**: `scripts/operators/tempo.yaml`
-
-### Operator Installation Workflow
-
-The operator installation process includes robust validation to ensure operators are fully ready before proceeding:
-
-1. **Subscription Creation**: Operator subscription is created in the target namespace
-2. **CSV Wait**: Waits up to 10 minutes for ClusterServiceVersion (CSV) to reach "Succeeded" phase
-3. **CRD Validation**: Waits up to 5 minutes for all expected CRDs to be created
-4. **Readiness Confirmation**: Only proceeds when operators are fully functional
-
-This three-phase validation prevents race conditions where resources are created before CRDs exist.
-
-### Manual Operator Management
-
-```bash
-# Install all three operators (automatically installed with 'make install')
-make install-operators
-
-# Check operator status
-make check-operators
-
-# Uninstall individual operators
-make uninstall-cluster-observability-operator
-make uninstall-opentelemetry-operator
-make uninstall-tempo-operator
-
-# Uninstall all operators (requires confirmation)
-make uninstall-operators UNINSTALL_OPERATORS=true
-```
-
-**Important Notes**:
-- Operators are cluster-scoped and shared across all namespaces
-- Uninstalling operators will delete all associated CRDs and custom resources
-- The `UNINSTALL_OPERATORS=true` flag is required to prevent accidental removal
-- Operators are automatically installed during `make install`
-- Operators are NOT automatically removed during `make uninstall` (requires explicit flag)
-
 ## Components
 
 ### 1. **MinIO Object Storage**
@@ -131,35 +55,32 @@
   - StatefulSet deployment with persistent storage
   - Dynamic multi-bucket creation (tempo, loki)
   - S3-compatible API for Tempo integration
-  - Automatic security context assignment (OpenShift SCC compliant)
 - **Configuration**: `deploy/helm/minio/`
 
 ### 2. **TempoStack (Distributed Tracing Backend)**
-- **Purpose**: Multitenant trace storage and analysis (managed by Tempo Operator)
+- **Purpose**: Multitenant trace storage and analysis
 - **Namespace**: `observability-hub`
 - **Components**:
-  - `tempo-tempostack-gateway`: Query API endpoint
-  - `tempo-tempostack-distributor`: Trace distribution and OTLP ingestion (port 4318)
+  - `tempo-tempostack-gateway`: Trace ingestion endpoint
+  - `tempo-tempostack-distributor`: Trace distribution
   - `tempo-tempostack-ingester`: Trace storage
   - `tempo-tempostack-querier`: Trace querying
   - `tempo-tempostack-query-frontend`: Query optimization
   - `tempo-tempostack-compactor`: Trace compaction
 - **Configuration**: `deploy/helm/observability/tempo/`
-- **Version Compatibility**: v0.18.0+ (OTLP native, Jaeger Query API removed)
 
 ### 3. **OpenTelemetry Collector**
-- **Purpose**: Collects, processes, and forwards traces to Tempo (managed by OpenTelemetry Operator)
+- **Purpose**: Collects, processes, and forwards traces to Tempo
 - **Namespace**: `observability-hub`
 - **Service**: `otel-collector-collector`
 - **Features**:
   - Receives traces from instrumented applications
   - Processes and enriches trace data
-  - Forwards traces to Tempo distributor via OTLP/HTTP on port 4318
-  - mTLS encryption using OpenShift service CA
+  - Forwards traces to Tempo for storage
 - **Configuration**: `deploy/helm/observability/otel-collector/`
 
 ### 4. **OpenTelemetry Auto-Instrumentation**
-- **Purpose**: Automatic Python application tracing (managed by OpenTelemetry Operator)
+- **Purpose**: Automatic Python application tracing
 - **Namespace**: Application namespace (e.g., `test`)
 - **Components**:
   - `Instrumentation` resource: Defines instrumentation configuration
@@ -167,88 +88,50 @@
   - Environment variables: Configure tracing behavior
 - **Configuration**: `deploy/helm/observability/otel-collector/scripts/instrumentation.yaml`
 
-### 5. **OpenShift Console UIPlugin**
-- **Purpose**: Enables "Observe → Traces" menu in OpenShift Console (requires Cluster Observability Operator)
-- **Namespace**: `observability-hub`
-- **Resource Type**: `UIPlugin` (observability.openshift.io/v1alpha1)
-- **Features**:
-  - Native OpenShift Console integration
-  - Trace search and visualization
-  - 30-second query timeout
-- **Configuration**: `deploy/helm/observability/tempo/templates/uiplugin.yaml`
-
 ## Data Flow
 
-### 1. **Operator Setup** (One-time, cluster-wide)
-   - Install Cluster Observability Operator (provides UIPlugin CRD)
-   - Install OpenTelemetry Operator (provides Collector and Instrumentation CRDs)
-   - Install Tempo Operator (provides TempoStack CRD)
-   - Wait for CSVs to reach "Succeeded" phase
-   - Validate all CRDs are created
-
-### 2. **Infrastructure Deployment** (Per observability-hub namespace)
-   - Deploy MinIO for persistent trace storage
-   - Deploy TempoStack (creates distributor, ingester, querier, etc.)
-   - Deploy OpenTelemetry Collector (configured to forward to Tempo distributor)
-   - Deploy UIPlugin resource (enables "Observe → Traces" menu)
-
-### 3. **Application Instrumentation** (Per application namespace)
-   - Apply Instrumentation resource to application namespace
-   - Annotate namespace with `instrumentation.opentelemetry.io/inject-python=true`
-   - Application pods start with OpenTelemetry init containers
+1. **Application Startup**:
+   - Python applications start with OpenTelemetry init containers
    - Init containers inject tracing libraries and environment variables
    - Applications begin generating traces automatically
 
-### 4. **Trace Generation** (Runtime)
+2. **Trace Generation**:
    - Applications generate traces for HTTP requests, database calls, etc.
    - Traces include spans with timing, metadata, and context information
-   - Traces are sent to OpenTelemetry Collector via OTLP/HTTP protocol
-
-### 5. **Trace Processing** (Runtime)
+   - Traces are sent to OpenTelemetry Collector via OTLP protocol
+
+3. **Trace Processing**:
    - OpenTelemetry Collector receives traces on port 4318
    - Collector processes and enriches trace data
-   - Collector forwards traces to Tempo distributor via OTLP/HTTP with mTLS
-
-### 6. **Trace Storage** (Runtime)
-   - Tempo distributor receives traces and distributes them
+   - Collector forwards traces to Tempo gateway
+
+4. **Trace Storage**:
+   - Tempo gateway receives traces and distributes them
    - Tempo ingester stores traces in MinIO object storage
    - Tempo compactor optimizes storage and removes old traces
 
-### 7. **Trace Querying** (User-initiated)
+5. **Trace Querying**:
    - Tempo querier provides trace search and retrieval
    - Tempo query frontend optimizes complex queries
-   - Traces viewed via OpenShift Console ("Observe → Traces") or Grafana
+   - Traces can be viewed in OpenShift console or Grafana
 
 ## Installation Order
 
 The observability stack must be installed in the correct order to ensure proper functionality:
 
 ```bash
-# 1. Install required operators (cluster-scoped, one-time setup)
-make install-operators
-
-# 2. Install MinIO storage backend
+# 1. Install MinIO storage first
 make install-minio
 
-# 3. Install TempoStack and OpenTelemetry Collector
+# 2. Install TempoStack and OpenTelemetry Collector
 make install-observability
 
-# 4. Setup auto-instrumentation for application namespace
+# 3. Setup auto-instrumentation for application namespace
 make setup-tracing NAMESPACE=your-namespace
 
-# 5. Enable OpenShift Console "Observe → Traces" menu
-make enable-tracing-ui
-
 # Or install everything at once (recommended)
-# This includes operators, MinIO, observability components, and tracing setup
-make install NAMESPACE=your-namespace LLM=llama-3-2-3b-instruct
-```
-
-**Notes**:
-- `make install` automatically includes `install-operators` and `install-observability-stack`
-- Operators only need to be installed once per cluster
-- MinIO, TempoStack, and OpenTelemetry Collector are shared across application namespaces
-- Each application namespace needs its own `setup-tracing` configuration
+make install-observability-stack NAMESPACE=your-namespace
+```
 
 ## Configuration
 
@@ -272,28 +155,10 @@
 ### Service Endpoints
 
 - **OpenTelemetry Collector**: `http://otel-collector-collector.observability-hub.svc.cluster.local:4318`
-- **Tempo Distributor** (OTLP ingestion): `https://tempo-tempostack-distributor.observability-hub.svc.cluster.local:4318`
-- **Tempo Gateway** (Query API): `http://tempo-tempostack-gateway.observability-hub.svc.cluster.local:3200`
+- **Tempo Gateway**: `http://tempo-tempostack-gateway.observability-hub.svc.cluster.local:3200`
 - **MinIO**: `http://minio-observability-storage.observability-hub.svc.cluster.local:9000`
 
-**Important**: Since Tempo Operator v0.18.0, the Jaeger Query API has been removed. Traces must be ingested via OTLP endpoints only. The OpenTelemetry Collector forwards traces directly to the Tempo distributor endpoint using OTLP/HTTP with mTLS encryption.
-
 ## Verification
-
-### Check Operator Installation
-
-```bash
-# Check all operator status
-make check-operators
-
-# Check individual operator CSVs
-oc get csv -n openshift-cluster-observability-operator
-oc get csv -n openshift-opentelemetry-operator
-oc get csv -n openshift-tempo-operator
-
-# Verify CRDs are installed
-oc get crd | grep -E "tempo.grafana.com|opentelemetry.io|observability.openshift.io"
-```
 
 ### Check Installation Status
 
@@ -337,44 +202,10 @@
    - Configure Tempo as data source
    - Use trace ID or service name to search traces
 
-<<<<<<< HEAD
-## Tempo Operator v0.18.0 Upgrade
-
-The observability stack has been updated to use Tempo Operator v0.18.0, which includes breaking changes:
-
-### Breaking Changes
-- **Jaeger Query API Removed**: Tempo no longer supports Jaeger Query endpoints
-- **OTLP Only**: All trace ingestion must use native OTLP endpoints
-- **Endpoint Change**: OpenTelemetry Collector now forwards to Tempo distributor (port 4318) instead of gateway
-
-### Migration Impact
-- **OpenTelemetry Collector Configuration**: Updated to use `tempo-tempostack-distributor:4318` endpoint
-- **mTLS Encryption**: All trace traffic now uses mTLS with OpenShift service CA certificates
-- **UIPlugin Restored**: OpenShift Console "Observe → Traces" menu functionality restored
-- **No Application Changes**: Applications continue using OTLP without modification
-
-### Verification After Upgrade
-```bash
-# Check Tempo distributor is receiving traces
-oc logs -n observability-hub deployment/tempo-tempostack-distributor --tail=20
-
-# Verify OTel Collector is forwarding to distributor
-oc logs -n observability-hub deployment/otel-collector-collector --tail=20 | grep distributor
-
-# Check for successful trace ingestion (status=200)
-oc logs -n observability-hub deployment/tempo-tempostack-distributor | grep "POST /otlp/v1/traces"
-```
-
-## Updating Shared Observability Infrastructure
-
-The observability infrastructure (OpenTelemetry collector, Tempo, MinIO) is deployed
-to the `observability-hub` namespace and shared by all application namespaces
-=======
 ## Updating Shared Observability Infrastructure
 
 The observability infrastructure (OpenTelemetry collector, Tempo, MinIO) is deployed 
 to the `observability-hub` namespace and shared by all application namespaces 
->>>>>>> f1ba13a8
 (main, dev, etc.).
 
 ### Important Notes:
@@ -382,10 +213,6 @@
 - The Makefile skips reinstalling observability components if already present
 - Manual patches to CRs will be overwritten by Helm operations
 - Always update via Helm to ensure changes persist
-<<<<<<< HEAD
-- Operators are cluster-scoped and shared across all namespaces
-=======
->>>>>>> f1ba13a8
 
 ### To Update Observability Components:
 1. Make changes to Helm charts in `deploy/helm/observability/`
@@ -434,42 +261,20 @@
 
 ### Common Issues
 
-1. **Operator installation fails or hangs**:
-   - Check CSV status: `oc get csv -n <operator-namespace>`
-   - Look for CSV phase: "Succeeded" is expected, "Installing" or "Failed" indicates issues
-   - Check operator pod logs: `oc logs -n <operator-namespace> deployment/<operator-name>`
-   - Verify CRDs are created: `oc get crd | grep <crd-pattern>`
-
-2. **"Resource mapping not found" for Instrumentation or TempoStack**:
-   - This indicates operators are not fully ready
-   - Wait for CSV to reach "Succeeded" phase
-   - Verify CRDs exist: `oc get crd instrumentations.opentelemetry.io`
-   - The installation process automatically waits for operator readiness
-
-3. **No traces appearing**:
+1. **No traces appearing**:
    - Check if instrumentation is applied: `oc get instrumentation -n your-namespace`
    - Verify namespace annotation: `oc get namespace your-namespace -o yaml | grep instrumentation`
    - Restart application deployments to pick up instrumentation
-   - Check OpenTelemetry Collector logs for trace receipt
-
-4. **Tempo distributor connection errors**:
+
+2. **Tempo gateway 502 errors**:
    - Check OpenTelemetry Collector is running: `oc get pods -n observability-hub | grep otel-collector`
-   - Verify Tempo distributor is available: `oc get pods -n observability-hub | grep tempo-tempostack-distributor`
-   - Check service connectivity: `oc get svc -n observability-hub | grep tempo-tempostack-distributor`
-   - Verify mTLS certificates are mounted correctly
-
-5. **Applications not instrumented**:
-   - Ensure OpenTelemetry Operator is installed and ready
+   - Verify service connectivity: `oc get svc -n observability-hub | grep otel-collector`
+   - Check Tempo gateway configuration
+
+3. **Applications not instrumented**:
    - Ensure instrumentation is applied before application deployment
    - Check init containers are present in pod spec
    - Verify environment variables are set correctly
-   - Check for operator errors: `oc get events -n your-namespace | grep Instrumentation`
-
-6. **"Observe → Traces" menu not appearing in OpenShift Console**:
-   - Verify UIPlugin is deployed: `oc get uiplugin -n observability-hub`
-   - Check Cluster Observability Operator is installed
-   - Enable the console plugin: `make enable-tracing-ui`
-   - Verify console plugin is enabled: `oc get console.operator.openshift.io cluster -o jsonpath='{.spec.plugins}'`
 
 ### Debug Commands
 
@@ -494,24 +299,8 @@
 ## Makefile Targets
 
 ### Complete Stack Management
-- `make install NAMESPACE=ns LLM=model-name` - Install complete stack (operators + observability + application)
-- `make uninstall NAMESPACE=ns` - Uninstall application and namespace-scoped resources (protected uninstall)
-- `make uninstall NAMESPACE=ns UNINSTALL_OBSERVABILITY=true UNINSTALL_OPERATORS=true` - Full uninstall including shared resources
-
-### Operator Management
-- `make install-operators` - Install all three operators (cluster-scoped, one-time)
-- `make check-operators` - Check status of all operators
-- `make install-cluster-observability-operator` - Install Cluster Observability Operator only
-- `make install-opentelemetry-operator` - Install OpenTelemetry Operator only
-- `make install-tempo-operator` - Install Tempo Operator only
-- `make uninstall-operators UNINSTALL_OPERATORS=true` - Uninstall all operators (requires flag)
-- `make uninstall-cluster-observability-operator` - Uninstall Cluster Observability Operator only
-- `make uninstall-opentelemetry-operator` - Uninstall OpenTelemetry Operator only
-- `make uninstall-tempo-operator` - Uninstall Tempo Operator only
-
-### Observability Stack Management
-- `make install-observability-stack NAMESPACE=ns` - Install MinIO + TempoStack + OTEL + tracing
-- `make uninstall-observability-stack NAMESPACE=ns UNINSTALL_OBSERVABILITY=true` - Uninstall observability stack (requires flag)
+- `make install-observability-stack NAMESPACE=ns` - Install complete stack
+- `make uninstall-observability-stack NAMESPACE=ns` - Uninstall complete stack
 
 ### Individual Component Management
 - `make install-minio` - Install MinIO storage only
@@ -520,36 +309,22 @@
 - `make uninstall-observability` - Uninstall TempoStack + OTEL only
 - `make setup-tracing NAMESPACE=ns` - Enable auto-instrumentation
 - `make remove-tracing NAMESPACE=ns` - Disable auto-instrumentation
-- `make enable-tracing-ui` - Enable "Observe → Traces" console menu
-- `make disable-tracing-ui` - Disable "Observe → Traces" console menu
 
 ### Observability Infrastructure Management
 - `make upgrade-observability` - Force upgrade observability components (bypasses "already installed" checks)
 - `make check-observability-drift` - Check for configuration drift and compatibility issues
 
 ### Shell Scripts
-- `scripts/operator-manager.sh` - Operator lifecycle management (install/uninstall/check with CSV and CRD validation)
 - `scripts/check-observability-drift.sh` - Standalone script for drift detection (can be run independently)
 
-### Observability Infrastructure Management
-- `make upgrade-observability` - Force upgrade observability components (bypasses "already installed" checks)
-- `make check-observability-drift` - Check for configuration drift and compatibility issues
-
-### Shell Scripts
-- `scripts/check-observability-drift.sh` - Standalone script for drift detection (can be run independently)
-
 ## Benefits
 
-1. **Automated Operator Management**: Operators are automatically installed with CSV and CRD validation
-2. **Automatic Instrumentation**: No code changes required for basic tracing
-3. **Comprehensive Coverage**: Traces all Python applications in the namespace
-4. **Centralized Storage**: All traces stored in MinIO with Tempo for querying
-5. **OpenShift Integration**: Native integration with OpenShift console ("Observe → Traces" menu)
-6. **Scalable Architecture**: Supports multiple namespaces and applications
-7. **Protected Uninstall**: Conditional flags prevent accidental removal of shared resources
-8. **Easy Management**: Simple Makefile targets for installation and management
-9. **Version Compatibility**: Tempo v0.18.0+ with OTLP endpoints and mTLS encryption
-10. **Robust Validation**: Three-phase operator readiness checks prevent race conditions
+1. **Automatic Instrumentation**: No code changes required for basic tracing
+2. **Comprehensive Coverage**: Traces all Python applications in the namespace
+3. **Centralized Storage**: All traces stored in MinIO with Tempo for querying
+4. **OpenShift Integration**: Native integration with OpenShift console
+5. **Scalable Architecture**: Supports multiple namespaces and applications
+6. **Easy Management**: Simple Makefile targets for installation and management
 
 ## References
 
